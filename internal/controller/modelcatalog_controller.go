package controller

import (
	"context"
	"text/template"

	"github.com/go-logr/logr"
	"github.com/opendatahub-io/model-registry-operator/api/v1beta1"
	"github.com/opendatahub-io/model-registry-operator/internal/controller/config"
	routev1 "github.com/openshift/api/route/v1"
	appsv1 "k8s.io/api/apps/v1"
	corev1 "k8s.io/api/core/v1"
	networkingv1 "k8s.io/api/networking/v1"
	rbac "k8s.io/api/rbac/v1"
	metav1 "k8s.io/apimachinery/pkg/apis/meta/v1"
	"k8s.io/apimachinery/pkg/apis/meta/v1/unstructured"
	"k8s.io/apimachinery/pkg/runtime"
	"k8s.io/apimachinery/pkg/runtime/schema"
	"k8s.io/apimachinery/pkg/types"
	"k8s.io/client-go/tools/record"
	ctrl "sigs.k8s.io/controller-runtime"
	"sigs.k8s.io/controller-runtime/pkg/builder"
	"sigs.k8s.io/controller-runtime/pkg/client"
	"sigs.k8s.io/controller-runtime/pkg/event"
	"sigs.k8s.io/controller-runtime/pkg/handler"
	klog "sigs.k8s.io/controller-runtime/pkg/log"
	"sigs.k8s.io/controller-runtime/pkg/predicate"
	"sigs.k8s.io/controller-runtime/pkg/reconcile"
	"sigs.k8s.io/controller-runtime/pkg/source"
)

const modelCatalogName = "model-catalog"

// ModelCatalogReconciler reconciles a single model catalog instance
type ModelCatalogReconciler struct {
	client.Client
	Scheme          *runtime.Scheme
	Recorder        record.EventRecorder
	Log             logr.Logger
	Template        *template.Template
	IsOpenShift     bool
	TargetNamespace string
	Enabled         bool

	// embedded utilities for shared functionality
	templateApplier *TemplateApplier
	resourceManager *ResourceManager
}

// ModelCatalogParams is a wrapper for template parameters
type ModelCatalogParams struct {
	Name      string
	Namespace string
}

// Reconcile manages a single model catalog instance
func (r *ModelCatalogReconciler) Reconcile(ctx context.Context, req ctrl.Request) (ctrl.Result, error) {
	// Note: We ignore req.Name and req.Namespace since all watched objects
	// are mapped to the same fixed reconcile request for deduplication.
	// This prevents reconcile storms from multiple objects trying to update
	// the same shared resources.

	log := r.Log.WithValues("reconcileID", req.NamespacedName)
	log.Info("Starting model catalog reconcile")

	// If disabled, just clean up any old resources.
	if !r.Enabled {
		log.Info("Model catalog is disabled, cleaning up resources")
		return r.cleanupCatalogResources(ctx)
	}

	log.Info("Model catalog is enabled, ensuring resources")
	return r.ensureCatalogResources(ctx)
}

func (r *ModelCatalogReconciler) ensureCatalogResources(ctx context.Context) (ctrl.Result, error) {
<<<<<<< HEAD
	log := r.Log.WithValues("namespace", r.TargetNamespace, "name", modelCatalogName)
	log.Info("Starting ensureCatalogResources", "enabled", r.Enabled, "isOpenShift", r.IsOpenShift)
=======
	log := klog.FromContext(ctx)
>>>>>>> 1bc2e8d9

	params := &ModelCatalogParams{
		Name:      modelCatalogName,
		Namespace: r.TargetNamespace,
	}

<<<<<<< HEAD
	log.Info("Model catalog parameters", "name", params.Name, "namespace", params.Namespace)

	// Create or update ServiceAccount
	log.Info("Creating or updating ServiceAccount")
	result, err := r.createOrUpdateServiceAccount(ctx, params, "catalog-serviceaccount.yaml.tmpl")
=======
	// Fetch the info from the platform's default-modelregistry CR to use an owner.
	crOwner, err := r.fetchDefaultModelRegistry(ctx)
	if err != nil {
		log.Error(err, "unable to retrieve platform model registry CRD")
	}

	// Create or update ServiceAccount
	result, err := r.createOrUpdateServiceAccount(ctx, params, "catalog-serviceaccount.yaml.tmpl", crOwner)
>>>>>>> 1bc2e8d9
	if err != nil {
		log.Error(err, "Failed to create or update ServiceAccount")
		return ctrl.Result{}, err
	}

	// Create sources ConfigMap
	log.Info("Creating or updating ConfigMap")
	result2, err := r.ensureConfigMapExists(ctx, params, "catalog-configmap.yaml.tmpl")
	if err != nil {
		log.Error(err, "Failed to create or update ConfigMap")
		return ctrl.Result{}, err
	}
	if result2 != ResourceUnchanged {
		result = result2
	}

	// Create or update Deployment
<<<<<<< HEAD
	log.Info("Creating or updating Deployment")
	result2, err = r.createOrUpdateDeployment(ctx, params, "catalog-deployment.yaml.tmpl")
=======
	result2, deployment, err := r.createOrUpdateDeployment(ctx, params, "catalog-deployment.yaml.tmpl", crOwner)
>>>>>>> 1bc2e8d9
	if err != nil {
		log.Error(err, "Failed to create or update Deployment")
		return ctrl.Result{}, err
	}
	if result2 != ResourceUnchanged {
		result = result2
	}

	// Use deployment as owner for the remaining resources
	deploymentOwner := &metav1.OwnerReference{
		APIVersion: deployment.APIVersion,
		Kind:       deployment.Kind,
		Name:       deployment.Name,
		UID:        deployment.UID,
	}

	// Create or update Service
<<<<<<< HEAD
	log.Info("Creating or updating Service")
	result2, err = r.createOrUpdateService(ctx, params, "catalog-service.yaml.tmpl")
=======
	result2, err = r.createOrUpdateService(ctx, params, "catalog-service.yaml.tmpl", deploymentOwner)
>>>>>>> 1bc2e8d9
	if err != nil {
		log.Error(err, "Failed to create or update Service")
		return ctrl.Result{}, err
	}
	if result2 != ResourceUnchanged {
		result = result2
	}

	// Create or update role
<<<<<<< HEAD
	log.Info("Creating or updating Role")
	result2, err = r.createOrUpdateRole(ctx, params, "catalog-role.yaml.tmpl")
=======
	result2, err = r.createOrUpdateRole(ctx, params, "catalog-role.yaml.tmpl", deploymentOwner)
>>>>>>> 1bc2e8d9
	if err != nil {
		log.Error(err, "Failed to create or update Role")
		return ctrl.Result{}, err
	}
	if result2 != ResourceUnchanged {
		result = result2
	}

	// Create or update rolebinding
<<<<<<< HEAD
	log.Info("Creating or updating RoleBinding")
	result2, err = r.createOrUpdateRoleBinding(ctx, params, "catalog-rolebinding.yaml.tmpl")
=======
	result2, err = r.createOrUpdateRoleBinding(ctx, params, "catalog-rolebinding.yaml.tmpl", deploymentOwner)
>>>>>>> 1bc2e8d9
	if err != nil {
		log.Error(err, "Failed to create or update RoleBinding")
		return ctrl.Result{}, err
	}
	if result2 != ResourceUnchanged {
		result = result2
	}

	// Create or update PostgreSQL resources
	log.Info("Starting PostgreSQL resources creation")

	// Create or update PostgreSQL Deployment
	log.Info("Creating or updating PostgreSQL Deployment")
	result2, err = r.createOrUpdatePostgresDeployment(ctx, params, "catalog-postgres-deployment.yaml.tmpl")
	if err != nil {
		log.Error(err, "Failed to create or update PostgreSQL Deployment")
		return ctrl.Result{}, err
	}
	if result2 != ResourceUnchanged {
		log.Info("PostgreSQL Deployment was updated", "result", result2)
		result = result2
	} else {
		log.Info("PostgreSQL Deployment unchanged")
	}

	// Create or update PostgreSQL Service
	log.Info("Creating or updating PostgreSQL Service")
	result2, err = r.createOrUpdatePostgresService(ctx, params, "catalog-postgres-service.yaml.tmpl")
	if err != nil {
		log.Error(err, "Failed to create or update PostgreSQL Service")
		return ctrl.Result{}, err
	}
	if result2 != ResourceUnchanged {
		log.Info("PostgreSQL Service was updated", "result", result2)
		result = result2
	} else {
		log.Info("PostgreSQL Service unchanged")
	}

	// Create or update PostgreSQL Secret
	log.Info("Creating or updating PostgreSQL Secret")
	result2, err = r.createOrUpdatePostgresSecret(ctx, params, "catalog-postgres-secret.yaml.tmpl")
	if err != nil {
		log.Error(err, "Failed to create or update PostgreSQL Secret")
		return ctrl.Result{}, err
	}
	if result2 != ResourceUnchanged {
		log.Info("PostgreSQL Secret was updated", "result", result2)
		result = result2
	} else {
		log.Info("PostgreSQL Secret unchanged")
	}

	// Create or update PostgreSQL PVC
	log.Info("Creating or updating PostgreSQL PVC")
	result2, err = r.createOrUpdatePostgresPVC(ctx, params, "catalog-postgres-pvc.yaml.tmpl")
	if err != nil {
		log.Error(err, "Failed to create or update PostgreSQL PVC")
		return ctrl.Result{}, err
	}
	if result2 != ResourceUnchanged {
		log.Info("PostgreSQL PVC was updated", "result", result2)
		result = result2
	} else {
		log.Info("PostgreSQL PVC unchanged")
	}

	log.Info("PostgreSQL resources creation completed successfully")

	if r.IsOpenShift {
		// Create or update Route
		result2, err = r.createOrUpdateRoute(ctx, params, "catalog-route.yaml.tmpl", deploymentOwner)
		if err != nil {
			return ctrl.Result{}, err
		}
		if result2 != ResourceUnchanged {
			result = result2
		}

		// Create or update NetworkPolicy
		result2, err = r.createOrUpdateNetworkPolicy(ctx, params, "catalog-network-policy.yaml.tmpl", deploymentOwner)
		if err != nil {
			return ctrl.Result{}, err
		}
		if result2 != ResourceUnchanged {
			result = result2
		}
	}

	// create or update oauth proxy config if enabled, delete if disabled
	result2, err = r.createOrUpdateOAuthConfig(ctx, params)
	if err != nil {
		return ctrl.Result{}, err
	}
	if result2 != ResourceUnchanged {
		result = result2
	}

	// Use result to determine if we need to requeue
	if result != ResourceUnchanged {
		log.Info("Resources were updated, requeuing reconcile", "result", result)
		return ctrl.Result{Requeue: true}, nil
	}

	log.Info("Model catalog reconcile completed successfully - no changes needed")
	return ctrl.Result{}, nil
}

func (r *ModelCatalogReconciler) cleanupCatalogResources(ctx context.Context) (ctrl.Result, error) {
	params := &ModelCatalogParams{
		Name:      modelCatalogName,
		Namespace: r.TargetNamespace,
	}

	// Delete the main resources - Kubernetes will automatically clean up owned resources
	// via garbage collection due to the owner references we've set up

	// Delete Deployment (this will cascade delete Service, Role, RoleBinding, Route, NetworkPolicy)
	result, err := r.deleteFromTemplate(ctx, params, "catalog-deployment.yaml.tmpl", &appsv1.Deployment{})
	if err != nil {
		return ctrl.Result{}, err
	}

	// Delete ServiceAccount (both ServiceAccount and Deployment are owned by default-modelregistry)
	result2, err := r.deleteFromTemplate(ctx, params, "catalog-serviceaccount.yaml.tmpl", &corev1.ServiceAccount{})
	if err != nil {
		return ctrl.Result{}, err
	}
	if result2 != ResourceUnchanged {
		result = result2
	}

	// Delete OAuth Proxy ClusterRoleBinding
	// This resource doesn't have an owner reference as it's cluster-scoped
	result2, err = r.deleteFromTemplate(ctx, params, "proxy-role-binding.yaml.tmpl", &rbac.ClusterRoleBinding{})
	if err != nil {
		return ctrl.Result{}, err
	}
	if result2 != ResourceUnchanged {
		result = result2
	}

	// Delete PostgreSQL Deployment
	result2, err = r.deleteFromTemplate(ctx, params, "catalog-postgres-deployment.yaml.tmpl", &appsv1.Deployment{})
	if err != nil {
		return ctrl.Result{}, err
	}
	if result2 != ResourceUnchanged {
		result = result2
	}

	// Delete PostgreSQL Service
	result2, err = r.deleteFromTemplate(ctx, params, "catalog-postgres-service.yaml.tmpl", &corev1.Service{})
	if err != nil {
		return ctrl.Result{}, err
	}
	if result2 != ResourceUnchanged {
		result = result2
	}

	// Delete PostgreSQL Secret
	result2, err = r.deleteFromTemplate(ctx, params, "catalog-postgres-secret.yaml.tmpl", &corev1.Secret{})
	if err != nil {
		return ctrl.Result{}, err
	}
	if result2 != ResourceUnchanged {
		result = result2
	}

	// Delete PostgreSQL PVC
	result2, err = r.deleteFromTemplate(ctx, params, "catalog-postgres-pvc.yaml.tmpl", &corev1.PersistentVolumeClaim{})
	if err != nil {
		return ctrl.Result{}, err
	}
	if result2 != ResourceUnchanged {
		result = result2
	}

	if r.IsOpenShift {
		// Delete OAuth Proxy Route
		result2, err = r.deleteFromTemplate(ctx, params, "https-route.yaml.tmpl", &routev1.Route{})
		if err != nil {
			return ctrl.Result{}, err
		}
		if result2 != ResourceUnchanged {
			result = result2
		}

		// Delete OAuth Proxy NetworkPolicy
		result2, err = r.deleteFromTemplate(ctx, params, "proxy-network-policy.yaml.tmpl", &networkingv1.NetworkPolicy{})
		if err != nil {
			return ctrl.Result{}, err
		}
		if result2 != ResourceUnchanged {
			result = result2
		}
	}

	// Note: We don't delete the sources configmap.

	// Use result to determine if we need to requeue
	if result != ResourceUnchanged {
		return ctrl.Result{Requeue: true}, nil
	}
	return ctrl.Result{}, nil
}

func (r *ModelCatalogReconciler) createOrUpdateDeployment(ctx context.Context, params *ModelCatalogParams, templateName string, owner *metav1.OwnerReference) (OperationResult, *appsv1.Deployment, error) {
	result := ResourceUnchanged
	var deployment appsv1.Deployment
	if err := r.Apply(params, templateName, &deployment); err != nil {
		return result, nil, err
	}

	r.applyLabels(&deployment.ObjectMeta)
	r.applyOwnerReference(&deployment.ObjectMeta, owner)

	result, err := r.createOrUpdate(ctx, &appsv1.Deployment{}, &deployment)
	if err != nil {
		return result, nil, err
	}

	// Fetch the deployment to get the updated metadata (including UID)
	var actualDeployment appsv1.Deployment
	err = r.Client.Get(ctx, types.NamespacedName{
		Name:      deployment.Name,
		Namespace: deployment.Namespace,
	}, &actualDeployment)
	if err != nil {
		return result, nil, err
	}

	// Ensure APIVersion and Kind are set for proper owner references. Mostly for the tests.
	actualDeployment.APIVersion = "apps/v1"
	actualDeployment.Kind = "Deployment"

	return result, &actualDeployment, nil
}

func (r *ModelCatalogReconciler) createOrUpdateService(ctx context.Context, params *ModelCatalogParams, templateName string, owner *metav1.OwnerReference) (OperationResult, error) {
	result := ResourceUnchanged
	var service corev1.Service
	if err := r.Apply(params, templateName, &service); err != nil {
		return result, err
	}

	r.applyLabels(&service.ObjectMeta)
	r.applyOwnerReference(&service.ObjectMeta, owner)

	result, err := r.createOrUpdate(ctx, &corev1.Service{}, &service)
	if err != nil {
		return result, err
	}
	return result, nil
}

func (r *ModelCatalogReconciler) createOrUpdateRoute(ctx context.Context, params *ModelCatalogParams, templateName string, owner *metav1.OwnerReference) (OperationResult, error) {
	result := ResourceUnchanged
	var route routev1.Route
	if err := r.Apply(params, templateName, &route); err != nil {
		return result, err
	}

	r.applyLabels(&route.ObjectMeta)
	r.applyOwnerReference(&route.ObjectMeta, owner)

	result, err := r.createOrUpdate(ctx, &routev1.Route{}, &route)
	if err != nil {
		return result, err
	}
	return result, nil
}

func (r *ModelCatalogReconciler) createOrUpdateNetworkPolicy(ctx context.Context, params *ModelCatalogParams, templateName string, owner *metav1.OwnerReference) (OperationResult, error) {
	result := ResourceUnchanged
	var networkPolicy networkingv1.NetworkPolicy
	if err := r.Apply(params, templateName, &networkPolicy); err != nil {
		return result, err
	}

	r.applyLabels(&networkPolicy.ObjectMeta)
	r.applyOwnerReference(&networkPolicy.ObjectMeta, owner)

	result, err := r.createOrUpdate(ctx, &networkingv1.NetworkPolicy{}, &networkPolicy)
	if err != nil {
		return result, err
	}
	return result, nil
}

func (r *ModelCatalogReconciler) ensureConfigMapExists(ctx context.Context, params *ModelCatalogParams, templateName string) (OperationResult, error) {
	result := ResourceUnchanged
	var cm corev1.ConfigMap
	if err := r.Apply(params, templateName, &cm); err != nil {
		return result, err
	}

	r.applyLabels(&cm.ObjectMeta)

	result, err := r.createIfNotExists(ctx, &corev1.ConfigMap{}, &cm)
	if err != nil {
		return result, err
	}
	return result, nil
}

func (r *ModelCatalogReconciler) createOrUpdateServiceAccount(ctx context.Context, params *ModelCatalogParams, templateName string, owner *metav1.OwnerReference) (result OperationResult, err error) {
	result = ResourceUnchanged
	var sa corev1.ServiceAccount
	if err = r.Apply(params, templateName, &sa); err != nil {
		return result, err
	}

	r.applyLabels(&sa.ObjectMeta)
	r.applyOwnerReference(&sa.ObjectMeta, owner)

	if result, err = r.createOrUpdate(ctx, &corev1.ServiceAccount{}, &sa); err != nil {
		return result, err
	}
	return result, nil
}

func (r *ModelCatalogReconciler) createOrUpdateClusterRoleBinding(ctx context.Context, params *ModelCatalogParams, templateName string) (result OperationResult, err error) {
	result = ResourceUnchanged
	var roleBinding rbac.ClusterRoleBinding
	if err = r.Apply(params, templateName, &roleBinding); err != nil {
		return result, err
	}

	r.applyLabels(&roleBinding.ObjectMeta)

	return r.createOrUpdate(ctx, &rbac.ClusterRoleBinding{}, &roleBinding)
}

func (r *ModelCatalogReconciler) ensureSecretExists(ctx context.Context, params *ModelCatalogParams, templateName string) (OperationResult, error) {
	result := ResourceUnchanged
	var secret corev1.Secret
	if err := r.Apply(params, templateName, &secret); err != nil {
		return result, err
	}

	r.applyLabels(&secret.ObjectMeta)

	result, err := r.createIfNotExists(ctx, &corev1.Secret{}, &secret)
	if err != nil {
		return result, err
	}
	return result, nil
}

func (r *ModelCatalogReconciler) createOrUpdateRole(ctx context.Context, params *ModelCatalogParams, templateName string, owner *metav1.OwnerReference) (result OperationResult, err error) {
	result = ResourceUnchanged
	var role rbac.Role
	if err = r.Apply(params, templateName, &role); err != nil {
		return result, err
	}

	r.applyLabels(&role.ObjectMeta)
	r.applyOwnerReference(&role.ObjectMeta, owner)

	return r.createOrUpdate(ctx, &rbac.Role{}, &role)
}

func (r *ModelCatalogReconciler) createOrUpdateRoleBinding(ctx context.Context, params *ModelCatalogParams, templateName string, owner *metav1.OwnerReference) (result OperationResult, err error) {
	result = ResourceUnchanged
	var roleBinding rbac.RoleBinding
	if err = r.Apply(params, templateName, &roleBinding); err != nil {
		return result, err
	}

	r.applyLabels(&roleBinding.ObjectMeta)
	r.applyOwnerReference(&roleBinding.ObjectMeta, owner)

	return r.createOrUpdate(ctx, &rbac.RoleBinding{}, &roleBinding)
}

func (r *ModelCatalogReconciler) createOrUpdateOAuthConfig(ctx context.Context, params *ModelCatalogParams) (result OperationResult, err error) {
	result = ResourceUnchanged

	// create oauth proxy rolebinding
	result, err = r.createOrUpdateClusterRoleBinding(ctx, params, "proxy-role-binding.yaml.tmpl")
	if err != nil {
		return result, err
	}

	result2, err := r.ensureSecretExists(ctx, params, "proxy-cookie-secret.yaml.tmpl")
	if err != nil {
		return result2, err
	}
	if result2 != ResourceUnchanged {
		result = result2
	}

	return result, nil
}

func (r *ModelCatalogReconciler) createOrUpdatePostgresDeployment(ctx context.Context, params *ModelCatalogParams, templateName string) (OperationResult, error) {
	log := r.Log.WithValues("template", templateName, "name", params.Name+"-postgres", "namespace", params.Namespace)

	var deployment appsv1.Deployment
	log.Info("Applying PostgreSQL deployment template")
	err := r.Apply(params, templateName, &deployment)
	if err != nil {
		log.Error(err, "Failed to apply PostgreSQL deployment template")
		return ResourceUnchanged, err
	}

	r.applyLabels(&deployment.ObjectMeta)
	log.Info("Creating or updating PostgreSQL deployment resource")

	return r.createOrUpdate(ctx, &appsv1.Deployment{}, &deployment)
}

func (r *ModelCatalogReconciler) createOrUpdatePostgresService(ctx context.Context, params *ModelCatalogParams, templateName string) (OperationResult, error) {
	log := r.Log.WithValues("template", templateName, "name", params.Name+"-postgres", "namespace", params.Namespace)

	var service corev1.Service
	log.Info("Applying PostgreSQL service template")
	err := r.Apply(params, templateName, &service)
	if err != nil {
		log.Error(err, "Failed to apply PostgreSQL service template")
		return ResourceUnchanged, err
	}

	r.applyLabels(&service.ObjectMeta)
	log.Info("Creating or updating PostgreSQL service resource")

	return r.createOrUpdate(ctx, &corev1.Service{}, &service)
}

func (r *ModelCatalogReconciler) createOrUpdatePostgresSecret(ctx context.Context, params *ModelCatalogParams, templateName string) (OperationResult, error) {
	log := r.Log.WithValues("template", templateName, "name", params.Name+"-postgres", "namespace", params.Namespace)

	var secret corev1.Secret
	log.Info("Applying PostgreSQL secret template")
	err := r.Apply(params, templateName, &secret)
	if err != nil {
		log.Error(err, "Failed to apply PostgreSQL secret template")
		return ResourceUnchanged, err
	}

	r.applyLabels(&secret.ObjectMeta)
	log.Info("Creating or updating PostgreSQL secret resource")

	return r.createOrUpdate(ctx, &corev1.Secret{}, &secret)
}

func (r *ModelCatalogReconciler) createOrUpdatePostgresPVC(ctx context.Context, params *ModelCatalogParams, templateName string) (OperationResult, error) {
	log := r.Log.WithValues("template", templateName, "name", params.Name+"-postgres", "namespace", params.Namespace)

	var pvc corev1.PersistentVolumeClaim
	log.Info("Applying PostgreSQL PVC template")
	err := r.Apply(params, templateName, &pvc)
	if err != nil {
		log.Error(err, "Failed to apply PostgreSQL PVC template")
		return ResourceUnchanged, err
	}

	r.applyLabels(&pvc.ObjectMeta)
	log.Info("Creating or updating PostgreSQL PVC resource")

	return r.createOrUpdate(ctx, &corev1.PersistentVolumeClaim{}, &pvc)
}

// Apply executes given template name with params
func (r *ModelCatalogReconciler) Apply(params *ModelCatalogParams, templateName string, object any) error {
	log := r.Log.WithValues("template", templateName, "name", params.Name, "namespace", params.Namespace)

	// Ensure templateApplier is initialized
	if r.templateApplier == nil {
		log.Info("Initializing template applier")
		r.templateApplier = &TemplateApplier{
			Template:    r.Template,
			IsOpenShift: r.IsOpenShift,
		}
	}

	// Create a default spec that's compatible with catalog templates
	var restPort int32 = 8080
	var oauthPort int32 = 8443
	var routePort int32 = 443

	log.Info("Creating default spec for template processing")
	defaultSpec := &v1beta1.ModelRegistrySpec{
		Rest: v1beta1.RestSpec{
			Port:  &restPort,
			Image: config.GetStringConfigWithDefault(config.RestImage, config.DefaultRestImage),
		},
		OAuthProxy: &v1beta1.OAuthProxyConfig{
			Port:      &oauthPort,
			RoutePort: &routePort,
			Image:     config.GetStringConfigWithDefault(config.OAuthProxyImage, config.DefaultOAuthProxyImage),
			Domain:    config.GetDefaultDomain(),
		},
	}

	catalogParams := struct {
		Name             string
		Namespace        string
		Spec             *v1beta1.ModelRegistrySpec
		CatalogDataImage string
		PostgresUser     string
		PostgresPassword string
		PostgresDatabase string
	}{
		Name:             params.Name,
		Namespace:        params.Namespace,
		Spec:             defaultSpec,
		CatalogDataImage: config.GetStringConfigWithDefault(config.CatalogDataImage, config.DefaultCatalogDataImage),
		PostgresUser:     config.GetStringConfigWithDefault(config.CatalogPostgresUser, config.DefaultCatalogPostgresUser),
		PostgresPassword: config.GetStringConfigWithDefault(config.CatalogPostgresPassword, config.DefaultCatalogPostgresPassword),
		PostgresDatabase: config.GetStringConfigWithDefault(config.CatalogPostgresDatabase, config.DefaultCatalogPostgresDatabase),
	}

	log.Info("Applying template", "postgresUser", catalogParams.PostgresUser, "postgresDatabase", catalogParams.PostgresDatabase)
	err := r.templateApplier.Apply(catalogParams, templateName, object)
	if err != nil {
		log.Error(err, "Failed to apply template", "template", templateName)
		return err
	}

	log.Info("Template applied successfully")
	return nil
}

func (r *ModelCatalogReconciler) createOrUpdate(ctx context.Context, currObj client.Object, newObj client.Object) (OperationResult, error) {
	// Ensure resourceManager is initialized
	if r.resourceManager == nil {
		r.resourceManager = &ResourceManager{Client: r.Client}
	}
	return r.resourceManager.CreateOrUpdate(ctx, currObj, newObj)
}

func (r *ModelCatalogReconciler) createIfNotExists(ctx context.Context, currObj client.Object, newObj client.Object) (OperationResult, error) {
	// Ensure resourceManager is initialized
	if r.resourceManager == nil {
		r.resourceManager = &ResourceManager{Client: r.Client}
	}
	return r.resourceManager.CreateIfNotExists(ctx, currObj, newObj)
}

func (r *ModelCatalogReconciler) deleteFromTemplate(ctx context.Context, params *ModelCatalogParams, templateName string, obj client.Object) (OperationResult, error) {
	if err := r.Apply(params, templateName, obj); err != nil {
		return ResourceUnchanged, err
	}
	err := r.Client.Delete(ctx, obj)
	if err != nil {
		return ResourceUnchanged, client.IgnoreNotFound(err)
	}
	return ResourceUpdated, nil
}

func (*ModelCatalogReconciler) applyLabels(meta *metav1.ObjectMeta) {
	if meta.Labels == nil {
		meta.Labels = map[string]string{}
	}
	meta.Labels["component"] = modelCatalogName
	meta.Labels["app.kubernetes.io/created-by"] = "model-registry-operator"
}

// applyOwnerReference sets the owner reference using the provided owner metadata.
// This ensures that catalog resources are managed by the modelregistries.components.platform.opendatahub.io resource.
func (*ModelCatalogReconciler) applyOwnerReference(meta *metav1.ObjectMeta, owner *metav1.OwnerReference) {
	if owner != nil {
		// Set owner references (replace any existing ones for this resource type)
		meta.OwnerReferences = []metav1.OwnerReference{*owner}
	}
}

// fetchDefaultModelRegistry retrieves the default-modelregistry resource from modelregistries.components.platform.opendatahub.io.
// This resource is used as the owner reference for catalog deployment and service account resources.
// Returns the OwnerReference of the resource, or an error if not found.
func (r *ModelCatalogReconciler) fetchDefaultModelRegistry(ctx context.Context) (*metav1.OwnerReference, error) {
	modelRegistry := &unstructured.Unstructured{}
	modelRegistry.SetGroupVersionKind(schema.GroupVersionKind{
		Group:   "components.platform.opendatahub.io",
		Version: "v1alpha1",
		Kind:    "ModelRegistry",
	})

	err := r.Client.Get(ctx, types.NamespacedName{
		Name:      "default-modelregistry",
		Namespace: r.TargetNamespace,
	}, modelRegistry)
	if err != nil {
		return nil, err
	}

	return &metav1.OwnerReference{
		APIVersion: modelRegistry.GetAPIVersion(),
		Kind:       modelRegistry.GetKind(),
		Name:       modelRegistry.GetName(),
		UID:        modelRegistry.GetUID(),
	}, nil
}

// SetupWithManager sets up the controller with the Manager.
func (r *ModelCatalogReconciler) SetupWithManager(mgr ctrl.Manager) error {
	log := r.Log.WithValues("enabled", r.Enabled, "targetNamespace", r.TargetNamespace, "isOpenShift", r.IsOpenShift)
	log.Info("Setting up ModelCatalogReconciler")

	// Initialize shared utilities
	r.templateApplier = &TemplateApplier{
		Template:    r.Template,
		IsOpenShift: r.IsOpenShift,
	}
	r.resourceManager = &ResourceManager{
		Client: r.Client,
	}

	labels, err := predicate.LabelSelectorPredicate(metav1.LabelSelector{
		MatchLabels: map[string]string{
			"component":                    modelCatalogName,
			"app.kubernetes.io/created-by": "model-registry-operator",
		},
	})
	if err != nil {
		return err
	}

	// Custom mapper that maps ALL watched objects to the same reconcile request
	// This enables workqueue deduplication to prevent reconcile storms
	mapToFixedCatalogRequest := handler.EnqueueRequestsFromMapFunc(
		func(ctx context.Context, obj client.Object) []reconcile.Request {
			return []reconcile.Request{{
				NamespacedName: types.NamespacedName{
					Name:      modelCatalogName,  // Always use "model-catalog"
					Namespace: r.TargetNamespace, // Always use target namespace
				},
			}}
		},
	)

	c, err := ctrl.NewControllerManagedBy(mgr).
		Named("modelcatalog").
		// All watched resources now map to the same reconcile request for deduplication
		Watches(&appsv1.Deployment{}, mapToFixedCatalogRequest, builder.WithPredicates(labels)).
		Watches(&corev1.ConfigMap{}, mapToFixedCatalogRequest, builder.WithPredicates(labels)).
		Watches(&corev1.Secret{}, mapToFixedCatalogRequest, builder.WithPredicates(labels)).
		Watches(&corev1.ServiceAccount{}, mapToFixedCatalogRequest, builder.WithPredicates(labels)).
		Watches(&corev1.Service{}, mapToFixedCatalogRequest, builder.WithPredicates(labels)).
		Watches(&rbac.ClusterRoleBinding{}, mapToFixedCatalogRequest, builder.WithPredicates(labels)).
		Watches(&rbac.Role{}, mapToFixedCatalogRequest, builder.WithPredicates(labels)).
		Watches(&rbac.RoleBinding{}, mapToFixedCatalogRequest, builder.WithPredicates(labels)).
		Build(r)
	if err != nil {
		return err
	}

	// Enqueue a one-time event so Reconcile runs at startup
	log.Info("Enqueuing initial reconcile event")
	ch := make(chan event.GenericEvent, 1)
	ch <- event.GenericEvent{Object: &corev1.ConfigMap{ObjectMeta: metav1.ObjectMeta{
		Name:      modelCatalogName,
		Namespace: r.TargetNamespace,
		Labels: map[string]string{
			"component":                    modelCatalogName,
			"app.kubernetes.io/created-by": "model-registry-operator",
		},
	}}} // object identity only; it need not exist

	log.Info("ModelCatalogReconciler setup completed successfully")
	return c.Watch(&source.Channel{Source: ch}, mapToFixedCatalogRequest)
}<|MERGE_RESOLUTION|>--- conflicted
+++ resolved
@@ -5,6 +5,7 @@
 	"text/template"
 
 	"github.com/go-logr/logr"
+	"github.com/google/martian/log"
 	"github.com/opendatahub-io/model-registry-operator/api/v1beta1"
 	"github.com/opendatahub-io/model-registry-operator/internal/controller/config"
 	routev1 "github.com/openshift/api/route/v1"
@@ -13,9 +14,7 @@
 	networkingv1 "k8s.io/api/networking/v1"
 	rbac "k8s.io/api/rbac/v1"
 	metav1 "k8s.io/apimachinery/pkg/apis/meta/v1"
-	"k8s.io/apimachinery/pkg/apis/meta/v1/unstructured"
 	"k8s.io/apimachinery/pkg/runtime"
-	"k8s.io/apimachinery/pkg/runtime/schema"
 	"k8s.io/apimachinery/pkg/types"
 	"k8s.io/client-go/tools/record"
 	ctrl "sigs.k8s.io/controller-runtime"
@@ -23,7 +22,6 @@
 	"sigs.k8s.io/controller-runtime/pkg/client"
 	"sigs.k8s.io/controller-runtime/pkg/event"
 	"sigs.k8s.io/controller-runtime/pkg/handler"
-	klog "sigs.k8s.io/controller-runtime/pkg/log"
 	"sigs.k8s.io/controller-runtime/pkg/predicate"
 	"sigs.k8s.io/controller-runtime/pkg/reconcile"
 	"sigs.k8s.io/controller-runtime/pkg/source"
@@ -60,58 +58,29 @@
 	// This prevents reconcile storms from multiple objects trying to update
 	// the same shared resources.
 
-	log := r.Log.WithValues("reconcileID", req.NamespacedName)
-	log.Info("Starting model catalog reconcile")
-
 	// If disabled, just clean up any old resources.
 	if !r.Enabled {
-		log.Info("Model catalog is disabled, cleaning up resources")
 		return r.cleanupCatalogResources(ctx)
 	}
 
-	log.Info("Model catalog is enabled, ensuring resources")
 	return r.ensureCatalogResources(ctx)
 }
 
 func (r *ModelCatalogReconciler) ensureCatalogResources(ctx context.Context) (ctrl.Result, error) {
-<<<<<<< HEAD
-	log := r.Log.WithValues("namespace", r.TargetNamespace, "name", modelCatalogName)
-	log.Info("Starting ensureCatalogResources", "enabled", r.Enabled, "isOpenShift", r.IsOpenShift)
-=======
-	log := klog.FromContext(ctx)
->>>>>>> 1bc2e8d9
-
 	params := &ModelCatalogParams{
 		Name:      modelCatalogName,
 		Namespace: r.TargetNamespace,
 	}
 
-<<<<<<< HEAD
-	log.Info("Model catalog parameters", "name", params.Name, "namespace", params.Namespace)
-
 	// Create or update ServiceAccount
-	log.Info("Creating or updating ServiceAccount")
 	result, err := r.createOrUpdateServiceAccount(ctx, params, "catalog-serviceaccount.yaml.tmpl")
-=======
-	// Fetch the info from the platform's default-modelregistry CR to use an owner.
-	crOwner, err := r.fetchDefaultModelRegistry(ctx)
-	if err != nil {
-		log.Error(err, "unable to retrieve platform model registry CRD")
-	}
-
-	// Create or update ServiceAccount
-	result, err := r.createOrUpdateServiceAccount(ctx, params, "catalog-serviceaccount.yaml.tmpl", crOwner)
->>>>>>> 1bc2e8d9
-	if err != nil {
-		log.Error(err, "Failed to create or update ServiceAccount")
+	if err != nil {
 		return ctrl.Result{}, err
 	}
 
 	// Create sources ConfigMap
-	log.Info("Creating or updating ConfigMap")
 	result2, err := r.ensureConfigMapExists(ctx, params, "catalog-configmap.yaml.tmpl")
 	if err != nil {
-		log.Error(err, "Failed to create or update ConfigMap")
 		return ctrl.Result{}, err
 	}
 	if result2 != ResourceUnchanged {
@@ -119,37 +88,17 @@
 	}
 
 	// Create or update Deployment
-<<<<<<< HEAD
-	log.Info("Creating or updating Deployment")
 	result2, err = r.createOrUpdateDeployment(ctx, params, "catalog-deployment.yaml.tmpl")
-=======
-	result2, deployment, err := r.createOrUpdateDeployment(ctx, params, "catalog-deployment.yaml.tmpl", crOwner)
->>>>>>> 1bc2e8d9
-	if err != nil {
-		log.Error(err, "Failed to create or update Deployment")
-		return ctrl.Result{}, err
-	}
-	if result2 != ResourceUnchanged {
-		result = result2
-	}
-
-	// Use deployment as owner for the remaining resources
-	deploymentOwner := &metav1.OwnerReference{
-		APIVersion: deployment.APIVersion,
-		Kind:       deployment.Kind,
-		Name:       deployment.Name,
-		UID:        deployment.UID,
+	if err != nil {
+		return ctrl.Result{}, err
+	}
+	if result2 != ResourceUnchanged {
+		result = result2
 	}
 
 	// Create or update Service
-<<<<<<< HEAD
-	log.Info("Creating or updating Service")
 	result2, err = r.createOrUpdateService(ctx, params, "catalog-service.yaml.tmpl")
-=======
-	result2, err = r.createOrUpdateService(ctx, params, "catalog-service.yaml.tmpl", deploymentOwner)
->>>>>>> 1bc2e8d9
-	if err != nil {
-		log.Error(err, "Failed to create or update Service")
+	if err != nil {
 		return ctrl.Result{}, err
 	}
 	if result2 != ResourceUnchanged {
@@ -157,14 +106,8 @@
 	}
 
 	// Create or update role
-<<<<<<< HEAD
-	log.Info("Creating or updating Role")
 	result2, err = r.createOrUpdateRole(ctx, params, "catalog-role.yaml.tmpl")
-=======
-	result2, err = r.createOrUpdateRole(ctx, params, "catalog-role.yaml.tmpl", deploymentOwner)
->>>>>>> 1bc2e8d9
-	if err != nil {
-		log.Error(err, "Failed to create or update Role")
+	if err != nil {
 		return ctrl.Result{}, err
 	}
 	if result2 != ResourceUnchanged {
@@ -172,84 +115,53 @@
 	}
 
 	// Create or update rolebinding
-<<<<<<< HEAD
-	log.Info("Creating or updating RoleBinding")
 	result2, err = r.createOrUpdateRoleBinding(ctx, params, "catalog-rolebinding.yaml.tmpl")
-=======
-	result2, err = r.createOrUpdateRoleBinding(ctx, params, "catalog-rolebinding.yaml.tmpl", deploymentOwner)
->>>>>>> 1bc2e8d9
-	if err != nil {
-		log.Error(err, "Failed to create or update RoleBinding")
-		return ctrl.Result{}, err
-	}
-	if result2 != ResourceUnchanged {
-		result = result2
-	}
-
-	// Create or update PostgreSQL resources
-	log.Info("Starting PostgreSQL resources creation")
+	if err != nil {
+		return ctrl.Result{}, err
+	}
+	if result2 != ResourceUnchanged {
+		result = result2
+	}
 
 	// Create or update PostgreSQL Deployment
-	log.Info("Creating or updating PostgreSQL Deployment")
 	result2, err = r.createOrUpdatePostgresDeployment(ctx, params, "catalog-postgres-deployment.yaml.tmpl")
 	if err != nil {
-		log.Error(err, "Failed to create or update PostgreSQL Deployment")
-		return ctrl.Result{}, err
-	}
-	if result2 != ResourceUnchanged {
-		log.Info("PostgreSQL Deployment was updated", "result", result2)
-		result = result2
-	} else {
-		log.Info("PostgreSQL Deployment unchanged")
+		return ctrl.Result{}, err
+	}
+	if result2 != ResourceUnchanged {
+		result = result2
 	}
 
 	// Create or update PostgreSQL Service
-	log.Info("Creating or updating PostgreSQL Service")
 	result2, err = r.createOrUpdatePostgresService(ctx, params, "catalog-postgres-service.yaml.tmpl")
 	if err != nil {
-		log.Error(err, "Failed to create or update PostgreSQL Service")
-		return ctrl.Result{}, err
-	}
-	if result2 != ResourceUnchanged {
-		log.Info("PostgreSQL Service was updated", "result", result2)
-		result = result2
-	} else {
-		log.Info("PostgreSQL Service unchanged")
+		return ctrl.Result{}, err
+	}
+	if result2 != ResourceUnchanged {
+		result = result2
 	}
 
 	// Create or update PostgreSQL Secret
-	log.Info("Creating or updating PostgreSQL Secret")
 	result2, err = r.createOrUpdatePostgresSecret(ctx, params, "catalog-postgres-secret.yaml.tmpl")
 	if err != nil {
-		log.Error(err, "Failed to create or update PostgreSQL Secret")
-		return ctrl.Result{}, err
-	}
-	if result2 != ResourceUnchanged {
-		log.Info("PostgreSQL Secret was updated", "result", result2)
-		result = result2
-	} else {
-		log.Info("PostgreSQL Secret unchanged")
+		return ctrl.Result{}, err
+	}
+	if result2 != ResourceUnchanged {
+		result = result2
 	}
 
 	// Create or update PostgreSQL PVC
-	log.Info("Creating or updating PostgreSQL PVC")
 	result2, err = r.createOrUpdatePostgresPVC(ctx, params, "catalog-postgres-pvc.yaml.tmpl")
 	if err != nil {
-		log.Error(err, "Failed to create or update PostgreSQL PVC")
-		return ctrl.Result{}, err
-	}
-	if result2 != ResourceUnchanged {
-		log.Info("PostgreSQL PVC was updated", "result", result2)
-		result = result2
-	} else {
-		log.Info("PostgreSQL PVC unchanged")
-	}
-
-	log.Info("PostgreSQL resources creation completed successfully")
+		return ctrl.Result{}, err
+	}
+	if result2 != ResourceUnchanged {
+		result = result2
+	}
 
 	if r.IsOpenShift {
 		// Create or update Route
-		result2, err = r.createOrUpdateRoute(ctx, params, "catalog-route.yaml.tmpl", deploymentOwner)
+		result2, err = r.createOrUpdateRoute(ctx, params, "catalog-route.yaml.tmpl")
 		if err != nil {
 			return ctrl.Result{}, err
 		}
@@ -258,7 +170,7 @@
 		}
 
 		// Create or update NetworkPolicy
-		result2, err = r.createOrUpdateNetworkPolicy(ctx, params, "catalog-network-policy.yaml.tmpl", deploymentOwner)
+		result2, err = r.createOrUpdateNetworkPolicy(ctx, params, "catalog-network-policy.yaml.tmpl")
 		if err != nil {
 			return ctrl.Result{}, err
 		}
@@ -278,11 +190,9 @@
 
 	// Use result to determine if we need to requeue
 	if result != ResourceUnchanged {
-		log.Info("Resources were updated, requeuing reconcile", "result", result)
 		return ctrl.Result{Requeue: true}, nil
 	}
 
-	log.Info("Model catalog reconcile completed successfully - no changes needed")
 	return ctrl.Result{}, nil
 }
 
@@ -292,26 +202,49 @@
 		Namespace: r.TargetNamespace,
 	}
 
-	// Delete the main resources - Kubernetes will automatically clean up owned resources
-	// via garbage collection due to the owner references we've set up
-
-	// Delete Deployment (this will cascade delete Service, Role, RoleBinding, Route, NetworkPolicy)
+	// Delete Deployment
 	result, err := r.deleteFromTemplate(ctx, params, "catalog-deployment.yaml.tmpl", &appsv1.Deployment{})
 	if err != nil {
 		return ctrl.Result{}, err
 	}
 
-	// Delete ServiceAccount (both ServiceAccount and Deployment are owned by default-modelregistry)
-	result2, err := r.deleteFromTemplate(ctx, params, "catalog-serviceaccount.yaml.tmpl", &corev1.ServiceAccount{})
-	if err != nil {
-		return ctrl.Result{}, err
-	}
-	if result2 != ResourceUnchanged {
-		result = result2
-	}
-
-	// Delete OAuth Proxy ClusterRoleBinding
-	// This resource doesn't have an owner reference as it's cluster-scoped
+	// Delete Service
+	result2, err := r.deleteFromTemplate(ctx, params, "catalog-service.yaml.tmpl", &corev1.Service{})
+	if err != nil {
+		return ctrl.Result{}, err
+	}
+	if result2 != ResourceUnchanged {
+		result = result2
+	}
+
+	// Delete ServiceAccount
+	result2, err = r.deleteFromTemplate(ctx, params, "catalog-serviceaccount.yaml.tmpl", &corev1.ServiceAccount{})
+	if err != nil {
+		return ctrl.Result{}, err
+	}
+	if result2 != ResourceUnchanged {
+		result = result2
+	}
+
+	// Delete RoleBinding
+	result2, err = r.deleteFromTemplate(ctx, params, "catalog-rolebinding.yaml.tmpl", &rbac.RoleBinding{})
+	if err != nil {
+		return ctrl.Result{}, err
+	}
+	if result2 != ResourceUnchanged {
+		result = result2
+	}
+
+	// Delete Role
+	result2, err = r.deleteFromTemplate(ctx, params, "catalog-role.yaml.tmpl", &rbac.Role{})
+	if err != nil {
+		return ctrl.Result{}, err
+	}
+	if result2 != ResourceUnchanged {
+		result = result2
+	}
+
+	// Delete OAuth Proxy ClusterRoleBinding (cookie Secret is intentionally preserved)
 	result2, err = r.deleteFromTemplate(ctx, params, "proxy-role-binding.yaml.tmpl", &rbac.ClusterRoleBinding{})
 	if err != nil {
 		return ctrl.Result{}, err
@@ -357,6 +290,24 @@
 	}
 
 	if r.IsOpenShift {
+		// Delete Route
+		result2, err = r.deleteFromTemplate(ctx, params, "catalog-route.yaml.tmpl", &routev1.Route{})
+		if err != nil {
+			return ctrl.Result{}, err
+		}
+		if result2 != ResourceUnchanged {
+			result = result2
+		}
+
+		// Delete NetworkPolicy
+		result2, err = r.deleteFromTemplate(ctx, params, "catalog-network-policy.yaml.tmpl", &networkingv1.NetworkPolicy{})
+		if err != nil {
+			return ctrl.Result{}, err
+		}
+		if result2 != ResourceUnchanged {
+			result = result2
+		}
+
 		// Delete OAuth Proxy Route
 		result2, err = r.deleteFromTemplate(ctx, params, "https-route.yaml.tmpl", &routev1.Route{})
 		if err != nil {
@@ -385,39 +336,23 @@
 	return ctrl.Result{}, nil
 }
 
-func (r *ModelCatalogReconciler) createOrUpdateDeployment(ctx context.Context, params *ModelCatalogParams, templateName string, owner *metav1.OwnerReference) (OperationResult, *appsv1.Deployment, error) {
+func (r *ModelCatalogReconciler) createOrUpdateDeployment(ctx context.Context, params *ModelCatalogParams, templateName string) (OperationResult, error) {
 	result := ResourceUnchanged
 	var deployment appsv1.Deployment
 	if err := r.Apply(params, templateName, &deployment); err != nil {
-		return result, nil, err
+		return result, err
 	}
 
 	r.applyLabels(&deployment.ObjectMeta)
-	r.applyOwnerReference(&deployment.ObjectMeta, owner)
 
 	result, err := r.createOrUpdate(ctx, &appsv1.Deployment{}, &deployment)
 	if err != nil {
-		return result, nil, err
-	}
-
-	// Fetch the deployment to get the updated metadata (including UID)
-	var actualDeployment appsv1.Deployment
-	err = r.Client.Get(ctx, types.NamespacedName{
-		Name:      deployment.Name,
-		Namespace: deployment.Namespace,
-	}, &actualDeployment)
-	if err != nil {
-		return result, nil, err
-	}
-
-	// Ensure APIVersion and Kind are set for proper owner references. Mostly for the tests.
-	actualDeployment.APIVersion = "apps/v1"
-	actualDeployment.Kind = "Deployment"
-
-	return result, &actualDeployment, nil
-}
-
-func (r *ModelCatalogReconciler) createOrUpdateService(ctx context.Context, params *ModelCatalogParams, templateName string, owner *metav1.OwnerReference) (OperationResult, error) {
+		return result, err
+	}
+	return result, nil
+}
+
+func (r *ModelCatalogReconciler) createOrUpdateService(ctx context.Context, params *ModelCatalogParams, templateName string) (OperationResult, error) {
 	result := ResourceUnchanged
 	var service corev1.Service
 	if err := r.Apply(params, templateName, &service); err != nil {
@@ -425,7 +360,6 @@
 	}
 
 	r.applyLabels(&service.ObjectMeta)
-	r.applyOwnerReference(&service.ObjectMeta, owner)
 
 	result, err := r.createOrUpdate(ctx, &corev1.Service{}, &service)
 	if err != nil {
@@ -434,7 +368,7 @@
 	return result, nil
 }
 
-func (r *ModelCatalogReconciler) createOrUpdateRoute(ctx context.Context, params *ModelCatalogParams, templateName string, owner *metav1.OwnerReference) (OperationResult, error) {
+func (r *ModelCatalogReconciler) createOrUpdateRoute(ctx context.Context, params *ModelCatalogParams, templateName string) (OperationResult, error) {
 	result := ResourceUnchanged
 	var route routev1.Route
 	if err := r.Apply(params, templateName, &route); err != nil {
@@ -442,7 +376,6 @@
 	}
 
 	r.applyLabels(&route.ObjectMeta)
-	r.applyOwnerReference(&route.ObjectMeta, owner)
 
 	result, err := r.createOrUpdate(ctx, &routev1.Route{}, &route)
 	if err != nil {
@@ -451,7 +384,7 @@
 	return result, nil
 }
 
-func (r *ModelCatalogReconciler) createOrUpdateNetworkPolicy(ctx context.Context, params *ModelCatalogParams, templateName string, owner *metav1.OwnerReference) (OperationResult, error) {
+func (r *ModelCatalogReconciler) createOrUpdateNetworkPolicy(ctx context.Context, params *ModelCatalogParams, templateName string) (OperationResult, error) {
 	result := ResourceUnchanged
 	var networkPolicy networkingv1.NetworkPolicy
 	if err := r.Apply(params, templateName, &networkPolicy); err != nil {
@@ -459,7 +392,6 @@
 	}
 
 	r.applyLabels(&networkPolicy.ObjectMeta)
-	r.applyOwnerReference(&networkPolicy.ObjectMeta, owner)
 
 	result, err := r.createOrUpdate(ctx, &networkingv1.NetworkPolicy{}, &networkPolicy)
 	if err != nil {
@@ -484,7 +416,7 @@
 	return result, nil
 }
 
-func (r *ModelCatalogReconciler) createOrUpdateServiceAccount(ctx context.Context, params *ModelCatalogParams, templateName string, owner *metav1.OwnerReference) (result OperationResult, err error) {
+func (r *ModelCatalogReconciler) createOrUpdateServiceAccount(ctx context.Context, params *ModelCatalogParams, templateName string) (result OperationResult, err error) {
 	result = ResourceUnchanged
 	var sa corev1.ServiceAccount
 	if err = r.Apply(params, templateName, &sa); err != nil {
@@ -492,7 +424,6 @@
 	}
 
 	r.applyLabels(&sa.ObjectMeta)
-	r.applyOwnerReference(&sa.ObjectMeta, owner)
 
 	if result, err = r.createOrUpdate(ctx, &corev1.ServiceAccount{}, &sa); err != nil {
 		return result, err
@@ -528,7 +459,7 @@
 	return result, nil
 }
 
-func (r *ModelCatalogReconciler) createOrUpdateRole(ctx context.Context, params *ModelCatalogParams, templateName string, owner *metav1.OwnerReference) (result OperationResult, err error) {
+func (r *ModelCatalogReconciler) createOrUpdateRole(ctx context.Context, params *ModelCatalogParams, templateName string) (result OperationResult, err error) {
 	result = ResourceUnchanged
 	var role rbac.Role
 	if err = r.Apply(params, templateName, &role); err != nil {
@@ -536,12 +467,11 @@
 	}
 
 	r.applyLabels(&role.ObjectMeta)
-	r.applyOwnerReference(&role.ObjectMeta, owner)
 
 	return r.createOrUpdate(ctx, &rbac.Role{}, &role)
 }
 
-func (r *ModelCatalogReconciler) createOrUpdateRoleBinding(ctx context.Context, params *ModelCatalogParams, templateName string, owner *metav1.OwnerReference) (result OperationResult, err error) {
+func (r *ModelCatalogReconciler) createOrUpdateRoleBinding(ctx context.Context, params *ModelCatalogParams, templateName string) (result OperationResult, err error) {
 	result = ResourceUnchanged
 	var roleBinding rbac.RoleBinding
 	if err = r.Apply(params, templateName, &roleBinding); err != nil {
@@ -549,7 +479,6 @@
 	}
 
 	r.applyLabels(&roleBinding.ObjectMeta)
-	r.applyOwnerReference(&roleBinding.ObjectMeta, owner)
 
 	return r.createOrUpdate(ctx, &rbac.RoleBinding{}, &roleBinding)
 }
@@ -575,80 +504,57 @@
 }
 
 func (r *ModelCatalogReconciler) createOrUpdatePostgresDeployment(ctx context.Context, params *ModelCatalogParams, templateName string) (OperationResult, error) {
-	log := r.Log.WithValues("template", templateName, "name", params.Name+"-postgres", "namespace", params.Namespace)
-
 	var deployment appsv1.Deployment
-	log.Info("Applying PostgreSQL deployment template")
 	err := r.Apply(params, templateName, &deployment)
 	if err != nil {
-		log.Error(err, "Failed to apply PostgreSQL deployment template")
 		return ResourceUnchanged, err
 	}
 
 	r.applyLabels(&deployment.ObjectMeta)
-	log.Info("Creating or updating PostgreSQL deployment resource")
 
 	return r.createOrUpdate(ctx, &appsv1.Deployment{}, &deployment)
 }
 
 func (r *ModelCatalogReconciler) createOrUpdatePostgresService(ctx context.Context, params *ModelCatalogParams, templateName string) (OperationResult, error) {
-	log := r.Log.WithValues("template", templateName, "name", params.Name+"-postgres", "namespace", params.Namespace)
-
 	var service corev1.Service
-	log.Info("Applying PostgreSQL service template")
 	err := r.Apply(params, templateName, &service)
 	if err != nil {
-		log.Error(err, "Failed to apply PostgreSQL service template")
 		return ResourceUnchanged, err
 	}
 
 	r.applyLabels(&service.ObjectMeta)
-	log.Info("Creating or updating PostgreSQL service resource")
 
 	return r.createOrUpdate(ctx, &corev1.Service{}, &service)
 }
 
 func (r *ModelCatalogReconciler) createOrUpdatePostgresSecret(ctx context.Context, params *ModelCatalogParams, templateName string) (OperationResult, error) {
-	log := r.Log.WithValues("template", templateName, "name", params.Name+"-postgres", "namespace", params.Namespace)
-
-	var secret corev1.Secret
-	log.Info("Applying PostgreSQL secret template")
+	var secret corev1.Secret\
 	err := r.Apply(params, templateName, &secret)
 	if err != nil {
-		log.Error(err, "Failed to apply PostgreSQL secret template")
 		return ResourceUnchanged, err
 	}
 
 	r.applyLabels(&secret.ObjectMeta)
-	log.Info("Creating or updating PostgreSQL secret resource")
 
 	return r.createOrUpdate(ctx, &corev1.Secret{}, &secret)
 }
 
 func (r *ModelCatalogReconciler) createOrUpdatePostgresPVC(ctx context.Context, params *ModelCatalogParams, templateName string) (OperationResult, error) {
-	log := r.Log.WithValues("template", templateName, "name", params.Name+"-postgres", "namespace", params.Namespace)
-
 	var pvc corev1.PersistentVolumeClaim
-	log.Info("Applying PostgreSQL PVC template")
 	err := r.Apply(params, templateName, &pvc)
 	if err != nil {
-		log.Error(err, "Failed to apply PostgreSQL PVC template")
 		return ResourceUnchanged, err
 	}
 
 	r.applyLabels(&pvc.ObjectMeta)
-	log.Info("Creating or updating PostgreSQL PVC resource")
 
 	return r.createOrUpdate(ctx, &corev1.PersistentVolumeClaim{}, &pvc)
 }
 
 // Apply executes given template name with params
 func (r *ModelCatalogReconciler) Apply(params *ModelCatalogParams, templateName string, object any) error {
-	log := r.Log.WithValues("template", templateName, "name", params.Name, "namespace", params.Namespace)
-
 	// Ensure templateApplier is initialized
 	if r.templateApplier == nil {
-		log.Info("Initializing template applier")
 		r.templateApplier = &TemplateApplier{
 			Template:    r.Template,
 			IsOpenShift: r.IsOpenShift,
@@ -660,7 +566,6 @@
 	var oauthPort int32 = 8443
 	var routePort int32 = 443
 
-	log.Info("Creating default spec for template processing")
 	defaultSpec := &v1beta1.ModelRegistrySpec{
 		Rest: v1beta1.RestSpec{
 			Port:  &restPort,
@@ -692,14 +597,11 @@
 		PostgresDatabase: config.GetStringConfigWithDefault(config.CatalogPostgresDatabase, config.DefaultCatalogPostgresDatabase),
 	}
 
-	log.Info("Applying template", "postgresUser", catalogParams.PostgresUser, "postgresDatabase", catalogParams.PostgresDatabase)
 	err := r.templateApplier.Apply(catalogParams, templateName, object)
 	if err != nil {
-		log.Error(err, "Failed to apply template", "template", templateName)
 		return err
 	}
 
-	log.Info("Template applied successfully")
 	return nil
 }
 
@@ -738,47 +640,8 @@
 	meta.Labels["app.kubernetes.io/created-by"] = "model-registry-operator"
 }
 
-// applyOwnerReference sets the owner reference using the provided owner metadata.
-// This ensures that catalog resources are managed by the modelregistries.components.platform.opendatahub.io resource.
-func (*ModelCatalogReconciler) applyOwnerReference(meta *metav1.ObjectMeta, owner *metav1.OwnerReference) {
-	if owner != nil {
-		// Set owner references (replace any existing ones for this resource type)
-		meta.OwnerReferences = []metav1.OwnerReference{*owner}
-	}
-}
-
-// fetchDefaultModelRegistry retrieves the default-modelregistry resource from modelregistries.components.platform.opendatahub.io.
-// This resource is used as the owner reference for catalog deployment and service account resources.
-// Returns the OwnerReference of the resource, or an error if not found.
-func (r *ModelCatalogReconciler) fetchDefaultModelRegistry(ctx context.Context) (*metav1.OwnerReference, error) {
-	modelRegistry := &unstructured.Unstructured{}
-	modelRegistry.SetGroupVersionKind(schema.GroupVersionKind{
-		Group:   "components.platform.opendatahub.io",
-		Version: "v1alpha1",
-		Kind:    "ModelRegistry",
-	})
-
-	err := r.Client.Get(ctx, types.NamespacedName{
-		Name:      "default-modelregistry",
-		Namespace: r.TargetNamespace,
-	}, modelRegistry)
-	if err != nil {
-		return nil, err
-	}
-
-	return &metav1.OwnerReference{
-		APIVersion: modelRegistry.GetAPIVersion(),
-		Kind:       modelRegistry.GetKind(),
-		Name:       modelRegistry.GetName(),
-		UID:        modelRegistry.GetUID(),
-	}, nil
-}
-
 // SetupWithManager sets up the controller with the Manager.
 func (r *ModelCatalogReconciler) SetupWithManager(mgr ctrl.Manager) error {
-	log := r.Log.WithValues("enabled", r.Enabled, "targetNamespace", r.TargetNamespace, "isOpenShift", r.IsOpenShift)
-	log.Info("Setting up ModelCatalogReconciler")
-
 	// Initialize shared utilities
 	r.templateApplier = &TemplateApplier{
 		Template:    r.Template,
@@ -828,7 +691,6 @@
 	}
 
 	// Enqueue a one-time event so Reconcile runs at startup
-	log.Info("Enqueuing initial reconcile event")
 	ch := make(chan event.GenericEvent, 1)
 	ch <- event.GenericEvent{Object: &corev1.ConfigMap{ObjectMeta: metav1.ObjectMeta{
 		Name:      modelCatalogName,
@@ -839,6 +701,5 @@
 		},
 	}}} // object identity only; it need not exist
 
-	log.Info("ModelCatalogReconciler setup completed successfully")
 	return c.Watch(&source.Channel{Source: ch}, mapToFixedCatalogRequest)
 }