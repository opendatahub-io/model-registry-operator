/*
Copyright 2023.

Licensed under the Apache License, Version 2.0 (the "License");
you may not use this file except in compliance with the License.
You may obtain a copy of the License at

    http://www.apache.org/licenses/LICENSE-2.0

Unless required by applicable law or agreed to in writing, software
distributed under the License is distributed on an "AS IS" BASIS,
WITHOUT WARRANTIES OR CONDITIONS OF ANY KIND, either express or implied.
See the License for the specific language governing permissions and
limitations under the License.
*/

package controller

import (
	"context"
	"fmt"
	"os"
	"strings"
	"text/template"
	"time"

	"github.com/opendatahub-io/model-registry-operator/api/v1beta1"

	networkingv1 "k8s.io/api/networking/v1"
	v1 "k8s.io/api/networking/v1"

	"github.com/opendatahub-io/model-registry-operator/internal/controller/config"
	routev1 "github.com/openshift/api/route/v1"
	userv1 "github.com/openshift/api/user/v1"
	corev1 "k8s.io/api/core/v1"
	rbacv1 "k8s.io/api/rbac/v1"
	"k8s.io/apimachinery/pkg/api/errors"
	"k8s.io/apimachinery/pkg/api/meta"
	"k8s.io/client-go/tools/record"
	ctrl "sigs.k8s.io/controller-runtime"
	"sigs.k8s.io/controller-runtime/pkg/client"

	. "github.com/onsi/ginkgo/v2"
	. "github.com/onsi/gomega"
	appsv1 "k8s.io/api/apps/v1"
	metav1 "k8s.io/apimachinery/pkg/apis/meta/v1"
	"k8s.io/apimachinery/pkg/types"
	"sigs.k8s.io/controller-runtime/pkg/reconcile"
)

const DescriptionPrefix = "Test Registry "

var _ = Describe("ModelRegistry controller", func() {

	Context("ModelRegistry controller test", func() {

		ctx := context.Background()

		// load templates
		template, err := config.ParseTemplates()
		Expect(err).To(Not(HaveOccurred()))

		Describe("model registries", func() {

			var namespace *corev1.Namespace
			var typeNamespaceName types.NamespacedName
			var modelRegistry *v1beta1.ModelRegistry
			var registryName string

			BeforeEach(func() {
				By("Setting the Image ENV VARs which stores the Server images")
				err = os.Setenv(config.GrpcImage, config.DefaultGrpcImage)
				Expect(err).To(Not(HaveOccurred()))
				err = os.Setenv(config.RestImage, config.DefaultRestImage)
				Expect(err).To(Not(HaveOccurred()))
				err = os.Setenv(config.OAuthProxyImage, config.DefaultOAuthProxyImage)
				Expect(err).To(Not(HaveOccurred()))
			})

			specInit := func() {
				namespace = &corev1.Namespace{
					ObjectMeta: metav1.ObjectMeta{
						Name:      registryName,
						Namespace: registryName,
					},
				}
				typeNamespaceName = types.NamespacedName{Name: registryName, Namespace: registryName}
				modelRegistry = &v1beta1.ModelRegistry{}

				By("Creating the Namespace to perform the tests")
				err := k8sClient.Create(ctx, namespace)
				Expect(err).To(Not(HaveOccurred()))

				By("creating the custom resource for the Kind ModelRegistry")
				err = k8sClient.Get(ctx, typeNamespaceName, modelRegistry)
				Expect(err != nil && errors.IsNotFound(err)).To(BeTrue())

				// Let's mock our custom resource in the same way that we would
				// apply on the cluster the manifest under config/samples
				var gRPCPort int32 = 9090
				var restPort int32 = 8080
				modelRegistry = &v1beta1.ModelRegistry{
					ObjectMeta: metav1.ObjectMeta{
						Name:        registryName,
						Namespace:   namespace.Name,
						Annotations: map[string]string{DisplayNameAnnotation: registryName, DescriptionAnnotation: DescriptionPrefix + registryName},
					},
					Spec: v1beta1.ModelRegistrySpec{
						Grpc: v1beta1.GrpcSpec{
							Port: &gRPCPort,
						},
						Rest: v1beta1.RestSpec{
							Port: &restPort,
						},
					},
				}
			}

			It("When using PostgreSQL database", func() {
				registryName = "model-registry-postgres"
				specInit()

				var postgresPort int32 = 5432
				modelRegistry.Spec.MySQL = nil
				modelRegistry.Spec.Postgres = &v1beta1.PostgresConfig{
					Host:     "model-registry-db",
					Port:     &postgresPort,
					Database: "model-registry",
					Username: "mlmduser",
					PasswordSecret: &v1beta1.SecretKeyValue{
						Name: "model-registry-db",
						Key:  "database-password",
					},
				}

				err = k8sClient.Create(ctx, modelRegistry)
				Expect(err).To(Not(HaveOccurred()))

				modelRegistryReconciler := initModelRegistryReconciler(template)

				Eventually(validateRegistryBase(ctx, typeNamespaceName, modelRegistry, modelRegistryReconciler),
					time.Minute, time.Second).Should(Succeed())
			})

			It("When using MySQL database", func() {
				registryName = "model-registry-mysql"
				specInit()

				var mySQLPort int32 = 3306
				modelRegistry.Spec.Postgres = nil
				modelRegistry.Spec.MySQL = &v1beta1.MySQLConfig{
					Host:     "model-registry-db",
					Port:     &mySQLPort,
					Database: "model_registry",
					Username: "mlmduser",
					PasswordSecret: &v1beta1.SecretKeyValue{
						Name: "model-registry-db",
						Key:  "database-password",
					},
				}

				err = k8sClient.Create(ctx, modelRegistry)
				Expect(err).To(Not(HaveOccurred()))

				modelRegistryReconciler := initModelRegistryReconciler(template)

				Eventually(validateRegistryBase(ctx, typeNamespaceName, modelRegistry, modelRegistryReconciler),
					time.Minute, time.Second).Should(Succeed())
			})

			It("When using OpenShift - serviceRoute enabled", func() {
				registryName = "model-registry-openshift-with-serviceroute"
				specInit()

				var mySQLPort int32 = 3306
				modelRegistry.Spec.Postgres = nil
				modelRegistry.Spec.MySQL = &v1beta1.MySQLConfig{
					Host:     "model-registry-db",
					Port:     &mySQLPort,
					Database: "model_registry",
					Username: "mlmduser",
					PasswordSecret: &v1beta1.SecretKeyValue{
						Name: "model-registry-db",
						Key:  "database-password",
					},
				}
				modelRegistry.Spec.Rest.ServiceRoute = config.RouteEnabled

				err = k8sClient.Create(ctx, modelRegistry)
				Expect(err).To(Not(HaveOccurred()))

				modelRegistryReconciler := initModelRegistryReconciler(template)

				Eventually(validateRegistryOpenshift(ctx, typeNamespaceName, modelRegistry, modelRegistryReconciler),
					time.Minute, time.Second).Should(Succeed())

				By("Checking if the Openshift Route was successfully created in the reconciliation")
				Eventually(func() error {
					found := &routev1.Route{}

					return k8sClient.Get(ctx, types.NamespacedName{Name: fmt.Sprintf("%s-http", modelRegistry.Name), Namespace: modelRegistry.Namespace}, found)
				}, 5*time.Second, time.Second).Should(Succeed())
			})

			It("When using OpenShift - serviceRoute disabled", func() {
				registryName = "model-registry-openshift-without-serviceroute"
				specInit()

				var mySQLPort int32 = 3306
				modelRegistry.Spec.Postgres = nil
				modelRegistry.Spec.MySQL = &v1beta1.MySQLConfig{
					Host:     "model-registry-db",
					Port:     &mySQLPort,
					Database: "model_registry",
					Username: "mlmduser",
					PasswordSecret: &v1beta1.SecretKeyValue{
						Name: "model-registry-db",
						Key:  "database-password",
					},
				}

				err = k8sClient.Create(ctx, modelRegistry)
				Expect(err).To(Not(HaveOccurred()))

				modelRegistryReconciler := initModelRegistryReconciler(template)

				Eventually(validateRegistryOpenshift(ctx, typeNamespaceName, modelRegistry, modelRegistryReconciler),
					time.Minute, time.Second).Should(Succeed())

				By("Checking if the Openshift Route was not created in the reconciliation")
				found := &routev1.Route{}

				err := k8sClient.Get(ctx, types.NamespacedName{Name: fmt.Sprintf("%s-http", modelRegistry.Name), Namespace: modelRegistry.Namespace}, found)
				Expect(err).To(HaveOccurred())
			})
			// Oauth Proxy config tests
			var oauthProxyConfig *v1beta1.OAuthProxyConfig
			oauthValidate := func() {
				specInit()

				var mySQLPort int32 = 3306
				modelRegistry.Spec.Postgres = nil
				modelRegistry.Spec.MySQL = &v1beta1.MySQLConfig{
					Host:     "model-registry-db",
					Port:     &mySQLPort,
					Database: "model_registry",
					Username: "mlmduser",
					PasswordSecret: &v1beta1.SecretKeyValue{
						Name: "model-registry-db",
						Key:  "database-password",
					},
				}
				modelRegistry.Spec.OAuthProxy = oauthProxyConfig

				err = k8sClient.Create(ctx, modelRegistry)
				Expect(err).To(Not(HaveOccurred()))

				config.SetDefaultDomain("example.com", k8sClient, true)
				modelRegistryReconciler := initModelRegistryReconciler(template)
				modelRegistryReconciler.IsOpenShift = true

				Eventually(validateRegistryOauthProxy(ctx, typeNamespaceName, modelRegistry, modelRegistryReconciler),
					time.Minute, time.Second).Should(Succeed())
			}

			It("When using default Oauth Proxy config on openshift", func() {
				registryName = "model-registry-oauth-proxy"
				oauthProxyConfig = &v1beta1.OAuthProxyConfig{}
				oauthValidate()
			})

			It("When using Oauth Proxy with custom certs on openshift", func() {
				registryName = "model-registry-oauth-certs"
				oauthProxyConfig = &v1beta1.OAuthProxyConfig{
					TLSCertificateSecret: &v1beta1.SecretKeyValue{
						Name: "test-cert-secret",
						Key:  "test-cert-key",
					},
					TLSKeySecret: &v1beta1.SecretKeyValue{
						Name: "test-key-secret",
						Key:  "test-key-key",
					},
				}
				oauthValidate()
			})

			It("When using Oauth Proxy without route config on openshift", func() {
				registryName = "model-registry-oauth-noroute"
				oauthProxyConfig = &v1beta1.OAuthProxyConfig{
					ServiceRoute: config.RouteDisabled,
				}
				oauthValidate()
			})

			It("When using Oauth Proxy with custom image on openshift", func() {
				registryName = "model-registry-oauth-image"
				oauthProxyConfig = &v1beta1.OAuthProxyConfig{
					Image: "test-proxy-image",
				}
				oauthValidate()
			})

<<<<<<< HEAD
			It("When using auto-provisioned PostgreSQL database", func() {
				registryName = "model-registry-auto-postgres"
				specInit()

				trueValue := true
				modelRegistry.Spec.Postgres = &v1beta1.PostgresConfig{
					GenerateDeployment: &trueValue,
				}

				err = k8sClient.Create(ctx, modelRegistry)
				Expect(err).To(Not(HaveOccurred()))

				modelRegistryReconciler := initModelRegistryReconciler(template)

				Eventually(validateRegistryBase(ctx, typeNamespaceName, modelRegistry, modelRegistryReconciler),
					time.Minute, time.Second).Should(Succeed())

				By("Checking if the Postgres Secret was successfully created in the reconciliation")
				Eventually(func() error {
					found := &corev1.Secret{}
					return k8sClient.Get(ctx, types.NamespacedName{Name: registryName + "-postgres-credentials", Namespace: namespace.Name}, found)
				}, time.Minute, time.Second).Should(Succeed())

				By("Checking if the Postgres Deployment was successfully created in the reconciliation")
				Eventually(func() error {
					found := &appsv1.Deployment{}
					return k8sClient.Get(ctx, types.NamespacedName{Name: registryName + "-postgres", Namespace: namespace.Name}, found)
				}, time.Minute, time.Second).Should(Succeed())

				By("Checking if the Postgres Service was successfully created in the reconciliation")
				Eventually(func() error {
					found := &corev1.Service{}
					return k8sClient.Get(ctx, types.NamespacedName{Name: registryName + "-postgres", Namespace: namespace.Name}, found)
				}, time.Minute, time.Second).Should(Succeed())

				By("Checking if the Postgres PVC was successfully created in the reconciliation")
				Eventually(func() error {
					found := &corev1.PersistentVolumeClaim{}
					return k8sClient.Get(ctx, types.NamespacedName{Name: registryName + "-postgres-storage", Namespace: namespace.Name}, found)
				}, time.Minute, time.Second).Should(Succeed())
			})

			// Model Catalog integration tests
			var catalogValidate = func(enableCatalog bool) {
				specInit()

				var mySQLPort int32 = 3306
				modelRegistry.Spec.Postgres = nil
				modelRegistry.Spec.MySQL = &v1beta1.MySQLConfig{
					Host:     "model-registry-db",
					Port:     &mySQLPort,
					Database: "model_registry",
					Username: "mlmduser",
					PasswordSecret: &v1beta1.SecretKeyValue{
						Name: "model-registry-db",
						Key:  "database-password",
					},
				}

				err = k8sClient.Create(ctx, modelRegistry)
				Expect(err).To(Not(HaveOccurred()))

				modelRegistryReconciler := initModelRegistryReconciler(template)
				modelRegistryReconciler.EnableModelCatalog = enableCatalog

				Eventually(validateRegistryCatalog(ctx, typeNamespaceName, modelRegistry, modelRegistryReconciler, enableCatalog),
					time.Minute, time.Second).Should(Succeed())
			}

			It("When model catalog is enabled", func() {
				registryName = "model-registry-catalog-enabled"
				catalogValidate(true)
			})
=======
			Context("Legacy catalog resource cleanup", func() {
				It("Should clean up old catalog resources during ModelRegistry reconciliation", func() {
					registryName = "model-registry-migration-test"
					specInit()

					// Create a ModelRegistry first
					modelRegistry.Name = registryName
					modelRegistry.Namespace = registryName
					var mySQLPort int32 = 3306
					modelRegistry.Spec.Postgres = nil
					modelRegistry.Spec.MySQL = &v1beta1.MySQLConfig{
						Host:     "model-registry-db",
						Port:     &mySQLPort,
						Database: "model_registry",
						Username: "mlmduser",
						PasswordSecret: &v1beta1.SecretKeyValue{
							Name: "model-registry-db",
							Key:  "database-password",
						},
					}
>>>>>>> 7576614a

					err = k8sClient.Create(ctx, modelRegistry)
					Expect(err).To(Not(HaveOccurred()))

					By("Creating legacy catalog resources that would exist from older versions")

					// Create legacy catalog Deployment
					legacyDeployment := &appsv1.Deployment{
						ObjectMeta: metav1.ObjectMeta{
							Name:      fmt.Sprintf("%s-catalog", modelRegistry.Name),
							Namespace: modelRegistry.Namespace,
							Labels: map[string]string{
								"component":                    "model-registry", // old component label
								"app":                          modelRegistry.Name,
								"app.kubernetes.io/created-by": "model-registry-operator",
							},
						},
						Spec: appsv1.DeploymentSpec{
							Selector: &metav1.LabelSelector{
								MatchLabels: map[string]string{"app": modelRegistry.Name + "-catalog"},
							},
							Template: corev1.PodTemplateSpec{
								ObjectMeta: metav1.ObjectMeta{
									Labels: map[string]string{"app": modelRegistry.Name + "-catalog"},
								},
								Spec: corev1.PodSpec{
									Containers: []corev1.Container{{
										Name:  "catalog",
										Image: "registry.redhat.io/ubi8/ubi:latest",
									}},
								},
							},
						},
					}
					err = k8sClient.Create(ctx, legacyDeployment)
					Expect(err).To(Not(HaveOccurred()))

					// Create legacy catalog Service
					legacyService := &corev1.Service{
						ObjectMeta: metav1.ObjectMeta{
							Name:      fmt.Sprintf("%s-catalog", modelRegistry.Name),
							Namespace: modelRegistry.Namespace,
							Labels: map[string]string{
								"component":                    "model-registry", // old component label
								"app":                          modelRegistry.Name,
								"app.kubernetes.io/created-by": "model-registry-operator",
							},
						},
						Spec: corev1.ServiceSpec{
							Selector: map[string]string{"app": modelRegistry.Name + "-catalog"},
							Ports: []corev1.ServicePort{{
								Port: 8080,
								Name: "http",
							}},
						},
					}
					err = k8sClient.Create(ctx, legacyService)
					Expect(err).To(Not(HaveOccurred()))

					// Create legacy OpenShift resources
					legacyRoute := &routev1.Route{
						ObjectMeta: metav1.ObjectMeta{
							Name:      fmt.Sprintf("%s-catalog-https", modelRegistry.Name),
							Namespace: modelRegistry.Namespace,
							Labels: map[string]string{
								"component":                    "model-registry", // old component label
								"app":                          modelRegistry.Name,
								"app.kubernetes.io/created-by": "model-registry-operator",
							},
						},
						Spec: routev1.RouteSpec{
							To: routev1.RouteTargetReference{
								Kind: "Service",
								Name: fmt.Sprintf("%s-catalog", modelRegistry.Name),
							},
						},
					}
					err = k8sClient.Create(ctx, legacyRoute)
					Expect(err).To(Not(HaveOccurred()))

					legacyNetworkPolicy := &networkingv1.NetworkPolicy{
						ObjectMeta: metav1.ObjectMeta{
							Name:      fmt.Sprintf("%s-catalog-https-route", modelRegistry.Name),
							Namespace: modelRegistry.Namespace,
							Labels: map[string]string{
								"component":                    "model-registry", // old component label
								"app":                          modelRegistry.Name,
								"app.kubernetes.io/created-by": "model-registry-operator",
							},
						},
					}
					err = k8sClient.Create(ctx, legacyNetworkPolicy)
					Expect(err).To(Not(HaveOccurred()))

					By("Verifying legacy resources exist before reconciliation")
					Eventually(func() error {
						return k8sClient.Get(ctx, types.NamespacedName{
							Name:      fmt.Sprintf("%s-catalog", modelRegistry.Name),
							Namespace: modelRegistry.Namespace,
						}, &appsv1.Deployment{})
					}, 5*time.Second, time.Second).Should(Succeed())

					By("Performing reconciliation")
					modelRegistryReconciler := initModelRegistryReconciler(template)
					modelRegistryReconciler.IsOpenShift = true

					Eventually(func() error {
						_, err := modelRegistryReconciler.Reconcile(ctx, reconcile.Request{
							NamespacedName: types.NamespacedName{
								Name:      modelRegistry.Name,
								Namespace: modelRegistry.Namespace,
							},
						})
						return err
					}, time.Minute, time.Second).Should(Succeed())

					By("Verifying legacy catalog resources are cleaned up")
					Eventually(func() error {
						return k8sClient.Get(ctx, types.NamespacedName{
							Name:      fmt.Sprintf("%s-catalog", modelRegistry.Name),
							Namespace: modelRegistry.Namespace,
						}, &appsv1.Deployment{})
					}, 10*time.Second, time.Second).ShouldNot(Succeed())

					Eventually(func() error {
						return k8sClient.Get(ctx, types.NamespacedName{
							Name:      fmt.Sprintf("%s-catalog", modelRegistry.Name),
							Namespace: modelRegistry.Namespace,
						}, &corev1.Service{})
					}, 10*time.Second, time.Second).ShouldNot(Succeed())

					Eventually(func() error {
						return k8sClient.Get(ctx, types.NamespacedName{
							Name:      fmt.Sprintf("%s-catalog-https", modelRegistry.Name),
							Namespace: modelRegistry.Namespace,
						}, &routev1.Route{})
					}, 10*time.Second, time.Second).ShouldNot(Succeed())

					Eventually(func() error {
						return k8sClient.Get(ctx, types.NamespacedName{
							Name:      fmt.Sprintf("%s-catalog-https-route", modelRegistry.Name),
							Namespace: modelRegistry.Namespace,
						}, &networkingv1.NetworkPolicy{})
					}, 10*time.Second, time.Second).ShouldNot(Succeed())
				})
			})

			AfterEach(func() {
				By("removing the custom resource for the Kind ModelRegistry")
				found := &v1beta1.ModelRegistry{}
				err := k8sClient.Get(ctx, typeNamespaceName, found)
				Expect(err).To(Not(HaveOccurred()))

				Eventually(func() error {
					return k8sClient.Delete(context.TODO(), found)
				}, 2*time.Minute, time.Second).Should(Succeed())

				By("Cleaning up istio services")
				svc := corev1.Service{}
				svc.Name = "istio"
				svc.Namespace = typeNamespaceName.Namespace

				_ = k8sClient.Delete(ctx, &svc)

				// TODO(user): Attention if you improve this code by adding other context test you MUST
				// be aware of the current delete namespace limitations.
				// More info: https://book.kubebuilder.io/reference/envtest.html#testing-considerations
				By("Deleting the Namespace to perform the tests")
				_ = k8sClient.Delete(ctx, namespace)

				By("Removing the Image ENV VARs which stores the Server images")
				_ = os.Unsetenv(config.GrpcImage)
				_ = os.Unsetenv(config.RestImage)
				_ = os.Unsetenv(config.OAuthProxyImage)
			})
		})

	})
})

func initModelRegistryReconciler(template *template.Template) *ModelRegistryReconciler {
	scheme := k8sClient.Scheme()

	modelRegistryReconciler := &ModelRegistryReconciler{
		Client:   k8sClient,
		Scheme:   scheme,
		Recorder: &record.FakeRecorder{},
		Log:      ctrl.Log.WithName("controller"),
		Template: template,
	}

	return modelRegistryReconciler
}

func validateRegistryBase(ctx context.Context, typeNamespaceName types.NamespacedName, modelRegistry *v1beta1.ModelRegistry, modelRegistryReconciler *ModelRegistryReconciler) func() error {
	return func() error {
		By("Checking if the custom resource was successfully created")
		Eventually(func() error {
			found := &v1beta1.ModelRegistry{}
			return k8sClient.Get(ctx, typeNamespaceName, found)
		}, time.Minute, time.Second).Should(Succeed())

		By("Mocking the Pod creation to perform the tests")
		mrPod := &corev1.Pod{}
		mrPod.Name = typeNamespaceName.Name
		mrPod.Namespace = typeNamespaceName.Namespace
		mrPod.Labels = map[string]string{"app": typeNamespaceName.Name, "component": "model-registry"}
		mrPod.Spec.Containers = []corev1.Container{
			{
				Name:  "model-registry-rest",
				Image: config.DefaultRestImage,
			},
		}

		// mock oauth proxy container
		if modelRegistry.Spec.OAuthProxy != nil {
			image := modelRegistry.Spec.OAuthProxy.Image
			if len(image) == 0 {
				image = config.DefaultOAuthProxyImage
			}
			mrPod.Spec.Containers = append(mrPod.Spec.Containers, corev1.Container{
				Name:  "oauth-proxy",
				Image: image,
			})
		}

		err := k8sClient.Create(ctx, mrPod)
		Expect(err).To(Not(HaveOccurred()))

		By("Reconciling the custom resource created")
		Eventually(func() error {
			result, err := modelRegistryReconciler.Reconcile(ctx, reconcile.Request{
				NamespacedName: typeNamespaceName,
			})

			if err != nil {
				return err
			}
			if !result.IsZero() {
				// set DeploymentAvailable condition in status to True to make reconcile succeed
				deployment := &appsv1.Deployment{}
				derr := k8sClient.Get(ctx, typeNamespaceName, deployment)
				if derr != nil {
					return derr
				}
				conditions := deployment.Status.Conditions
				if len(conditions) == 0 {
					deployment.Status.Conditions = append(conditions, appsv1.DeploymentCondition{Type: appsv1.DeploymentAvailable, Status: corev1.ConditionTrue})
					derr = k8sClient.Status().Update(ctx, deployment)
					if derr != nil {
						return derr
					}
				}

				return fmt.Errorf("non-empty reconcile result")
			}
			// reconcile done!
			return nil
		}, time.Minute, time.Second).Should(Succeed())

		By("Checking if Deployment was successfully created in the reconciliation")
		Eventually(func() error {
			found := &appsv1.Deployment{}
			return k8sClient.Get(ctx, typeNamespaceName, found)
		}, time.Minute, time.Second).Should(Succeed())

		if modelRegistry.Spec.OAuthProxy != nil && modelRegistry.Spec.OAuthProxy.ServiceRoute != config.RouteDisabled && modelRegistryReconciler.IsOpenShift {
			By("Checking if the Route was successfully created in the reconciliation")
			routes := &routev1.RouteList{}
			err = k8sClient.List(ctx, routes, client.InNamespace(typeNamespaceName.Namespace), client.MatchingLabels{
				"app":       typeNamespaceName.Name,
				"component": "model-registry",
			})
			Expect(err).To(Not(HaveOccurred()))

			By("Mocking the conditions in the Route to perform the tests")
			if len(routes.Items) > 0 {
				for _, route := range routes.Items {
					ingresses := []routev1.RouteIngress{
						{
							Conditions: []routev1.RouteIngressCondition{
								{
									Type:   routev1.RouteAdmitted,
									Status: corev1.ConditionTrue,
								},
							},
						},
					}

					route.Status.Ingress = ingresses

					err = k8sClient.Status().Update(ctx, &route)
					Expect(err).To(Not(HaveOccurred()))
				}

				Eventually(func() error {
					_, err := modelRegistryReconciler.Reconcile(ctx, reconcile.Request{
						NamespacedName: typeNamespaceName,
					})

					return err
				}, time.Minute, time.Second).Should(Succeed())
			}
		}

		By("Checking the latest Status Condition added to the ModelRegistry instance")
		Eventually(func() error {
			err := k8sClient.Get(ctx, typeNamespaceName, modelRegistry)
			Expect(err).To(Not(HaveOccurred()))
			if modelRegistry.Spec.OAuthProxy != nil && modelRegistry.Spec.OAuthProxy.ServiceRoute != config.RouteDisabled {
				hosts := modelRegistry.Status.Hosts
				Expect(len(hosts)).To(Equal(4))
				name := modelRegistry.Name
				namespace := modelRegistry.Namespace
				domain := modelRegistry.Spec.OAuthProxy.Domain
				if domain == "" {
					domain = config.GetDefaultDomain()
				}
				Expect(hosts[0]).
					To(Equal(fmt.Sprintf("%s-rest.%s", name, domain)))
				Expect(hosts[1]).
					To(Equal(fmt.Sprintf("%s.%s.svc.cluster.local", name, namespace)))
				Expect(hosts[2]).
					To(Equal(fmt.Sprintf("%s.%s", name, namespace)))
				Expect(hosts[3]).
					To(Equal(name))
				Expect(modelRegistry.Status.HostsStr).To(Equal(strings.Join(hosts, ",")))
			}
			if meta.IsStatusConditionTrue(modelRegistry.Status.Conditions, ConditionTypeProgressing) {
				return fmt.Errorf("Condition %s is not false", ConditionTypeProgressing)
			}
			if !meta.IsStatusConditionTrue(modelRegistry.Status.Conditions, ConditionTypeAvailable) {
				return fmt.Errorf("Condition %s is not true: %+v", ConditionTypeAvailable, modelRegistry.Status)
			}
			return nil
		}, time.Minute, time.Second).Should(Succeed())

		By("Checking the display name and description were copied to the ModelRegistry service")
		Eventually(func() error {

			service := &corev1.Service{}
			err := k8sClient.Get(ctx, typeNamespaceName, service)
			Expect(err).To(Not(HaveOccurred()))

			name := service.Annotations[DisplayNameAnnotation]
			Expect(name).To(Equal(typeNamespaceName.Name))

			description := service.Annotations[DescriptionAnnotation]
			Expect(description).To(Equal(DescriptionPrefix + typeNamespaceName.Name))

			return nil
		}, time.Minute, time.Second).Should(Succeed())

		return nil
	}
}

func validateRegistryOpenshift(ctx context.Context, typeNamespaceName types.NamespacedName, modelRegistry *v1beta1.ModelRegistry, modelRegistryReconciler *ModelRegistryReconciler) func() error {
	return func() error {
		modelRegistryReconciler.IsOpenShift = true

		Eventually(validateRegistryBase(ctx, typeNamespaceName, modelRegistry, modelRegistryReconciler)).Should(Succeed())

		By("Checking if the Openshift Group was successfully created in the reconciliation")
		Eventually(func() error {
			found := &userv1.Group{}

			return k8sClient.Get(ctx, types.NamespacedName{Name: fmt.Sprintf("%s-users", modelRegistry.Name)}, found)
		}, 5*time.Second, time.Second).Should(Succeed())

		By("Checking if the Openshift RoleBinding was successfully created in the reconciliation")
		Eventually(func() error {
			found := &rbacv1.RoleBinding{}

			return k8sClient.Get(ctx, types.NamespacedName{Name: fmt.Sprintf("%s-users", modelRegistry.Name), Namespace: modelRegistry.Namespace}, found)
		}, 5*time.Second, time.Second).Should(Succeed())

		return nil
	}
}

func validateRegistryOauthProxy(ctx context.Context, typeNamespaceName types.NamespacedName, modelRegistry *v1beta1.ModelRegistry, modelRegistryReconciler *ModelRegistryReconciler) func() error {
	return func() error {
		modelRegistryReconciler.IsOpenShift = true

		Eventually(validateRegistryOpenshift(ctx, typeNamespaceName, modelRegistry, modelRegistryReconciler)).Should(Succeed())

		By("Checking if the OAuth Proxy Deployment was configured correctly in the reconciliation")
		Eventually(func() error {
			found := &appsv1.Deployment{}

			err := k8sClient.Get(ctx, types.NamespacedName{Name: fmt.Sprintf("%s", modelRegistry.Name), Namespace: modelRegistry.Namespace}, found)
			Expect(err).To(Not(HaveOccurred()))

			proxyContainer := found.Spec.Template.Spec.Containers[1]

			// check image
			if len(modelRegistry.Spec.OAuthProxy.Image) != 0 {
				Expect(proxyContainer.Image).Should(Equal(modelRegistry.Spec.OAuthProxy.Image))
			}

			// check cert args
			certKey := "tls.crt"
			keyKey := "tls.key"
			certSecretName := modelRegistry.Name + "-oauth-proxy"
			keySecretName := modelRegistry.Name + "-oauth-proxy"
			if modelRegistry.Spec.OAuthProxy.TLSCertificateSecret != nil {
				certKey = modelRegistry.Spec.OAuthProxy.TLSCertificateSecret.Key
				certSecretName = modelRegistry.Spec.OAuthProxy.TLSCertificateSecret.Name
			}
			if modelRegistry.Spec.OAuthProxy.TLSKeySecret != nil {
				keyKey = modelRegistry.Spec.OAuthProxy.TLSKeySecret.Key
				keySecretName = modelRegistry.Spec.OAuthProxy.TLSKeySecret.Name
			}
			Expect(proxyContainer.Args).Should(ContainElements(
				fmt.Sprintf("--tls-cert=/etc/tls/private-cert/%s", certKey),
				fmt.Sprintf("--tls-key=/etc/tls/private-key/%s", keyKey)))

			// check cert volumes
			var defaultMode int32 = 0o600
			Expect(found.Spec.Template.Spec.Volumes).Should(ContainElements(
				corev1.Volume{
					Name: "oauth-proxy-cert",
					VolumeSource: corev1.VolumeSource{
						Secret: &corev1.SecretVolumeSource{
							SecretName:  certSecretName,
							DefaultMode: &defaultMode,
						},
					}},
				corev1.Volume{
					Name: "oauth-proxy-key",
					VolumeSource: corev1.VolumeSource{
						Secret: &corev1.SecretVolumeSource{
							SecretName:  keySecretName,
							DefaultMode: &defaultMode,
						},
					}}))

			return nil
		}, 5*time.Second, time.Second).Should(Succeed())

		By("Checking if the OAuth Proxy Route was successfully created in the reconciliation")
		matchRoute := Succeed()
		if modelRegistry.Spec.OAuthProxy.ServiceRoute == config.RouteDisabled {
			matchRoute = Not(Succeed())
		}
		Eventually(func() error {
			found := &routev1.Route{}

			return k8sClient.Get(ctx, types.NamespacedName{
				Name: fmt.Sprintf("%s-https", modelRegistry.Name), Namespace: modelRegistry.Namespace}, found)
		}, 5*time.Second, time.Second).Should(matchRoute)

		By("Checking if the OAuth Proxy ClusterRoleBinding was successfully created in the reconciliation")
		Eventually(func() error {
			found := &rbacv1.ClusterRoleBinding{}

			return k8sClient.Get(ctx, types.NamespacedName{Name: fmt.Sprintf("%s-auth-delegator", modelRegistry.Name)}, found)
		}, 5*time.Second, time.Second).Should(Succeed())

		By("Checking if the OAuth Proxy NetworkPolicy was successfully created in the reconciliation")
		Eventually(func() error {
			found := &v1.NetworkPolicy{}

			return k8sClient.Get(ctx, types.NamespacedName{Name: fmt.Sprintf("%s-https-route", modelRegistry.Name), Namespace: modelRegistry.Namespace}, found)
		}, 5*time.Second, time.Second).Should(matchRoute)

		return nil
	}
}<|MERGE_RESOLUTION|>--- conflicted
+++ resolved
@@ -300,7 +300,6 @@
 				oauthValidate()
 			})
 
-<<<<<<< HEAD
 			It("When using auto-provisioned PostgreSQL database", func() {
 				registryName = "model-registry-auto-postgres"
 				specInit()
@@ -343,38 +342,6 @@
 				}, time.Minute, time.Second).Should(Succeed())
 			})
 
-			// Model Catalog integration tests
-			var catalogValidate = func(enableCatalog bool) {
-				specInit()
-
-				var mySQLPort int32 = 3306
-				modelRegistry.Spec.Postgres = nil
-				modelRegistry.Spec.MySQL = &v1beta1.MySQLConfig{
-					Host:     "model-registry-db",
-					Port:     &mySQLPort,
-					Database: "model_registry",
-					Username: "mlmduser",
-					PasswordSecret: &v1beta1.SecretKeyValue{
-						Name: "model-registry-db",
-						Key:  "database-password",
-					},
-				}
-
-				err = k8sClient.Create(ctx, modelRegistry)
-				Expect(err).To(Not(HaveOccurred()))
-
-				modelRegistryReconciler := initModelRegistryReconciler(template)
-				modelRegistryReconciler.EnableModelCatalog = enableCatalog
-
-				Eventually(validateRegistryCatalog(ctx, typeNamespaceName, modelRegistry, modelRegistryReconciler, enableCatalog),
-					time.Minute, time.Second).Should(Succeed())
-			}
-
-			It("When model catalog is enabled", func() {
-				registryName = "model-registry-catalog-enabled"
-				catalogValidate(true)
-			})
-=======
 			Context("Legacy catalog resource cleanup", func() {
 				It("Should clean up old catalog resources during ModelRegistry reconciliation", func() {
 					registryName = "model-registry-migration-test"
@@ -395,7 +362,6 @@
 							Key:  "database-password",
 						},
 					}
->>>>>>> 7576614a
 
 					err = k8sClient.Create(ctx, modelRegistry)
 					Expect(err).To(Not(HaveOccurred()))
